--- conflicted
+++ resolved
@@ -21,13 +21,9 @@
     call_benchmark.cpp
     vector_pass.cpp
     chain_bench.cpp
-<<<<<<< HEAD
-    chain_bench_dyn.cpp
-=======
     static_bench.cpp
     chain_bench_dyn.cpp
     parallel_bench.cpp
->>>>>>> 470ac0b8
 )
 
 # Finally, build and link all misc. demo files:
