--- conflicted
+++ resolved
@@ -39,6 +39,7 @@
 
     random_bytes_engine rbe;
     std::generate_n(data.begin(), size*2, rbe);
+    std::generate_n(data.begin(), size*2, rbe);
 
     // From here, we need to test our methods.
     // We assume the vector we are copying to is optimal
@@ -77,7 +78,6 @@
 
         auto start = std::chrono::high_resolution_clock::now();
 
-<<<<<<< HEAD
         // Create a vector for intermediate use:
 
         std::vector<std::int16_t> idata(size);
@@ -93,12 +93,6 @@
             // Convert into double and save:
 
             odata[i] = idata[i] / 32768.0;
-=======
-        std::copy_n(data.data(), size*2, idata.data());
-
-        for (int i = 0; i < size; ++i) {
-            //odata.at(i) = data[i] / 32768.0;
->>>>>>> 8bd3db3f
         }
 
         auto end = std::chrono::high_resolution_clock::now();
@@ -131,11 +125,7 @@
 
             // Copy values over:
 
-<<<<<<< HEAD
             std::copy_n(data.begin() + i*2, 2, reinterpret_cast<char*>(&val));
-=======
-            std::copy_n(data.data() + static_cast<ptrdiff_t>(i)*2, 2, &val);
->>>>>>> 8bd3db3f
 
             // Add value to final vector:
 
@@ -199,19 +189,7 @@
     std::cout << "+=======================================+" << std::endl;
     std::cout << " -== [ Results: ] ==--" << std::endl;
 
-<<<<<<< HEAD
     std::cout << "Average all in one copy time: " << acopy / iter << " ms" << std::endl;
     std::cout << "Average single copy time: " << scopy / iter << " ms" << std::endl;
     std::cout << "Average single safe copy time: " << sscopy / iter << " ms" << std::endl;
-=======
-    std::cout << "All in one copy time: " << acopy << " ms" << std::endl;
-    std::cout << "Single copy time: " << scopy << " ms" << std::endl;
-    std::cout << "Single safe copy time: " << sscopy << " ms" << std::endl;
-
-    odata.clear();
-    odata.shrink_to_fit();
-
-    idata.clear();
-    idata.shrink_to_fit();
->>>>>>> 8bd3db3f
 }